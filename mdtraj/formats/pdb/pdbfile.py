##############################################################################
# MDTraj: A Python Library for Loading, Saving, and Manipulating
#         Molecular Dynamics Trajectories.
# Copyright 2012-2013 Stanford University and the Authors
#
# Authors: Peter Eastman, Robert McGibbon
# Contributors: Carlos Hernandez, Jason Swails
#
# MDTraj is free software: you can redistribute it and/or modify
# it under the terms of the GNU Lesser General Public License as
# published by the Free Software Foundation, either version 2.1
# of the License, or (at your option) any later version.
#
# This library is distributed in the hope that it will be useful,
# but WITHOUT ANY WARRANTY; without even the implied warranty of
# MERCHANTABILITY or FITNESS FOR A PARTICULAR PURPOSE.  See the
# GNU Lesser General Public License for more details.
#
# You should have received a copy of the GNU Lesser General Public
# License along with MDTraj. If not, see <http://www.gnu.org/licenses/>.
# Portions copyright (c) 2012 Stanford University and the Authors.
#
# Portions of this code originate from the OpenMM molecular simulation
# toolkit. Those portions are Copyright 2008-2012 Stanford University
# and Peter Eastman, and distributed under the following license:
#
# Permission is hereby granted, free of charge, to any person obtaining a
# copy of this software and associated documentation files (the "Software"),
# to deal in the Software without restriction, including without limitation
# the rights to use, copy, modify, merge, publish, distribute, sublicense,
# and/or sell copies of the Software, and to permit persons to whom the
# Software is furnished to do so, subject to the following conditions:
#
# The above copyright notice and this permission notice shall be included in
# all copies or substantial portions of the Software.
#
# THE SOFTWARE IS PROVIDED "AS IS", WITHOUT WARRANTY OF ANY KIND, EXPRESS OR
# IMPLIED, INCLUDING BUT NOT LIMITED TO THE WARRANTIES OF MERCHANTABILITY,
# FITNESS FOR A PARTICULAR PURPOSE AND NONINFRINGEMENT. IN NO EVENT SHALL
# THE AUTHORS, CONTRIBUTORS OR COPYRIGHT HOLDERS BE LIABLE FOR ANY CLAIM,
# DAMAGES OR OTHER LIABILITY, WHETHER IN AN ACTION OF CONTRACT, TORT OR
# OTHERWISE, ARISING FROM, OUT OF OR IN CONNECTION WITH THE SOFTWARE OR THE
# USE OR OTHER DEALINGS IN THE SOFTWARE.
##############################################################################

import gzip
import os
import warnings
import xml.etree.ElementTree as etree
from copy import copy
from datetime import date
from io import StringIO
from urllib.parse import urlparse, uses_netloc, uses_params, uses_relative
from urllib.request import urlopen

import numpy as np
<<<<<<< HEAD
import xml.etree.ElementTree as etree
from copy import copy, deepcopy
from mdtraj.formats.pdb.pdbstructure import PdbStructure
from mdtraj.core.topology import Topology, Bond
from mdtraj.utils import ilen, cast_indices, in_units_of, open_maybe_zipped
=======

import mdtraj
from mdtraj.core import element as elem
from mdtraj.core.topology import Topology
from mdtraj.formats.pdb.pdbstructure import PdbStructure
>>>>>>> 573a85c2
from mdtraj.formats.registry import FormatRegistry
from mdtraj.utils import cast_indices, ilen, in_units_of, open_maybe_zipped

_VALID_URLS = set(uses_relative + uses_netloc + uses_params)
_VALID_URLS.discard("")

__all__ = ["load_pdb", "PDBTrajectoryFile"]


def _is_url(url):
    """Check to see if a URL has a valid protocol.
    from pandas/io.common.py Copyright 2014 Pandas Developers
    Used under the BSD licence
    """
    try:
        return urlparse(url).scheme in _VALID_URLS
    except (AttributeError, TypeError):
        return False


@FormatRegistry.register_loader(".pdb")
@FormatRegistry.register_loader(".pdb.gz")
def load_pdb(
    filename,
    stride=None,
    atom_indices=None,
    frame=None,
    no_boxchk=False,
    standard_names=True,
    top=None,
):
    """Load a RCSB Protein Data Bank file from disk.

    Parameters
    ----------
    filename : path-like
        Path to the PDB file on disk. The string could be a URL. Valid URL
        schemes include http and ftp.
    stride : int, default=None
        Only read every stride-th model from the file
    atom_indices : array_like, default=None
        If not None, then read only a subset of the atoms coordinates from the
        file. These indices are zero-based (not 1 based, as used by the PDB
        format). So if you want to load only the first atom in the file, you
        would supply ``atom_indices = np.array([0])``.
    frame : int, default=None
        Use this option to load only a single frame from a trajectory on disk.
        If frame is None, the default, the entire trajectory will be loaded.
        If supplied, ``stride`` will be ignored.
    no_boxchk : bool, default=False
        By default, a heuristic check based on the particle density will be
        performed to determine if the unit cell dimensions are absurd. If the
        particle density is >1000 atoms per nm^3, the unit cell will be
        discarded. This is done because all PDB files from RCSB contain a CRYST1
        record, even if there are no periodic boundaries, and dummy values are
        filled in instead. This check will filter out those false unit cells and
        avoid potential errors in geometry calculations. Set this variable to
        ``True`` in order to skip this heuristic check.
    standard_names : bool, default=True
        If True, non-standard atomnames and residuenames are standardized to conform
        with the current PDB format version. If set to false, this step is skipped.
    top : mdtraj.core.Topology, default=None
        if you give a topology as input the topology won't be parsed from the pdb file
        it saves time if you have to parse a big number of files

    Returns
    -------
    trajectory : md.Trajectory
        The resulting trajectory, as an md.Trajectory object.

    Examples
    --------
    >>> import mdtraj as md
    >>> pdb = md.load_pdb('2EQQ.pdb')
    >>> print(pdb)
    <mdtraj.Trajectory with 20 frames, 423 atoms at 0x110740a90>

    See Also
    --------
    mdtraj.PDBTrajectoryFile : Low level interface to PDB files
    """
    from mdtraj import Trajectory

    if not isinstance(filename, (str, os.PathLike)):
        raise TypeError(
            "filename must be of type string or path-like for load_pdb. you supplied %s" % type(filename),
        )

    atom_indices = cast_indices(atom_indices)
    with PDBTrajectoryFile(filename, standard_names=standard_names, top=top) as f:
        atom_slice = slice(None) if atom_indices is None else atom_indices
        if frame is not None:
            coords = f.positions[[frame], atom_slice, :]
        else:
            coords = f.positions[::stride, atom_slice, :]
        assert coords.ndim == 3, "internal shape error"
        n_frames = len(coords)

        topology = f.topology
        if atom_indices is not None:
            # The input topology shouldn't be modified because
            # subset makes a copy inside the function
            topology = topology.subset(atom_indices)

        if f.unitcell_angles is not None and f.unitcell_lengths is not None:
            unitcell_lengths = np.array([f.unitcell_lengths] * n_frames)
            unitcell_angles = np.array([f.unitcell_angles] * n_frames)
        else:
            unitcell_lengths = None
            unitcell_angles = None

        in_units_of(coords, f.distance_unit, Trajectory._distance_unit, inplace=True)
        in_units_of(
            unitcell_lengths,
            f.distance_unit,
            Trajectory._distance_unit,
            inplace=True,
        )

    time = np.arange(len(coords))
    if frame is not None:
        time *= frame
    elif stride is not None:
        time *= stride

    traj = Trajectory(
        xyz=coords,
        time=time,
        topology=topology,
        unitcell_lengths=unitcell_lengths,
        unitcell_angles=unitcell_angles,
    )

    if not no_boxchk and traj.unitcell_lengths is not None:
        # Only one CRYST1 record is allowed, so only do this check for the first
        # frame. Some RCSB PDB files do not *really* have a unit cell, but still
        # have a CRYST1 record with a dummy definition. These boxes are usually
        # tiny (e.g., 1 A^3), so check that the particle density in the unit
        # cell is not absurdly high. Standard water density is ~55 M, which
        # yields a particle density ~100 atoms per cubic nm. It should be safe
        # to say that no particle density should exceed 10x that.
        if traj.unitcell_volumes[0] > 0:
            particle_density = traj.top.n_atoms / traj.unitcell_volumes[0]
        else:  # If calculated unitcell_volume is 0 (or invalid)
            particle_density = traj.top.n_atoms  # Infinite density.
        if particle_density > 1000:
            warnings.warn(
                "Unlikely unit cell vectors detected in PDB file likely "
                "resulting from a dummy CRYST1 record. Discarding unit "
                "cell vectors.",
                category=UserWarning,
            )
            traj._unitcell_lengths = traj._unitcell_angles = None

    return traj


@FormatRegistry.register_fileobject(".pdb")
@FormatRegistry.register_fileobject(".pdb.gz")
class PDBTrajectoryFile:
    """Interface for reading and writing Protein Data Bank (PDB) files

    Parameters
    ----------
    filename : path-like
        The filename to open. A path to a file on disk.
    mode : {'r', 'w'}
        The mode in which to open the file, either 'r' for read or 'w' for write.
    force_overwrite : bool
        If opened in write mode, and a file by the name of `filename` already
        exists on disk, should we overwrite it?
    standard_names : bool, default=True
        If True, non-standard atomnames and residuenames are standardized to conform
        with the current PDB format version. If set to false, this step is skipped.
    top : mdtraj.core.Topology, default=None
        if you give a topology as input the topology won't be parsed from the pdb file
        it saves time if you have to parse a big number of files

    Attributes
    ----------
    positions : np.ndarray, shape=(n_frames, n_atoms, 3)
    topology : mdtraj.Topology
    closed : bool

    Notes
    -----
    When writing pdb files, mdtraj follows the PDB3.0 standard as closely as
    possible. During *reading* however, we try to be more lenient. For instance,
    we will parse common nonstandard atom names during reading, and convert them
    into the standard names. The replacement table used by mdtraj is at
    {mdtraj_source}/formats/pdb/data/pdbNames.xml.

    See Also
    --------
    mdtraj.load_pdb : High-level wrapper that returns a ``md.Trajectory``
    """

    distance_unit = "angstroms"
    _residueNameReplacements = {}
    _atomNameReplacements = {}
    _chain_names = [chr(ord("A") + i) for i in range(26)]

    def __init__(
        self,
        filename,
        mode="r",
        force_overwrite=True,
        standard_names=True,
        top=None,
    ):
        self._open = False
        self._file = None
        self._topology = top
        self._positions = None
        self._mode = mode
        self._last_topology = None
        self._standard_names = standard_names

        if mode == "r":
            PDBTrajectoryFile._loadNameReplacementTables()

            if _is_url(filename):
                self._file = urlopen(filename)
                if filename.lower().endswith(".gz"):
                    self._file = gzip.GzipFile(fileobj=self._file)
                self._file = StringIO(self._file.read().decode("utf-8"))
            else:
                self._file = open_maybe_zipped(filename, "r")

            self._read_models()
        elif mode == "w":
            self._header_written = False
            self._footer_written = False
            self._file = open_maybe_zipped(filename, "w", force_overwrite)
        else:
            raise ValueError("invalid mode: %s" % mode)

        self._open = True

<<<<<<< HEAD
    def write(self, positions, topology, modelIndex=None, unitcell_lengths=None,
              unitcell_angles=None, bfactors=None, bond_orders=False):
=======
    def write(
        self,
        positions,
        topology,
        modelIndex=None,
        unitcell_lengths=None,
        unitcell_angles=None,
        bfactors=None,
        ter=True,
    ):
>>>>>>> 573a85c2
        """Write a PDB file to disk

        Parameters
        ----------
        positions : array_like
            The list of atomic positions to write.
        topology : mdtraj.Topology
            The Topology defining the model to write.
        modelIndex : {int, None}
            If not None, the model will be surrounded by MODEL/ENDMDL records
            with this index
        unitcell_lengths : {tuple, None}
            Lengths of the three unit cell vectors, or None for a non-periodic system
        unitcell_angles : {tuple, None}
            Angles between the three unit cell vectors, or None for a non-periodic system
        bfactors : array_like, default=None, shape=(n_atoms,)
            Save bfactors with pdb file. Should contain a single number for
            each atom in the topology
<<<<<<< HEAD
        bond_orders : bool, default=False
            Specify bond orders by writing repeated bonds in CONECT records
=======
        ter : bool, default=True
            Include TER lines in pdb to indicate end of a chain of residues. This is useful
            if you need to keep atom numbers consistent.
>>>>>>> 573a85c2
        """
        if not self._mode == "w":
            raise ValueError("file not opened for writing")
        if not self._header_written:
            self._write_header(unitcell_lengths, unitcell_angles)
            self._header_written = True

        if ilen(topology.atoms) != len(positions):
            raise ValueError("The number of positions must match the number of atoms")
        if np.any(np.isnan(positions)):
            raise ValueError("Particle position is NaN")
        if np.any(np.isinf(positions)):
            raise ValueError("Particle position is infinite")

<<<<<<< HEAD
        self._last_topology = topology  # Hack to save the topology of the last frame written, allows us to output CONECT entries in write_footer()
        self.bond_orders = bond_orders
=======
        # Saving this for writing footer
        self.ter = ter

        # Hack to save the topology of the last frame written, allows us to
        # output CONECT entries in write_footer()
        self._last_topology = topology
>>>>>>> 573a85c2

        if bfactors is None:
            bfactors = [f"{0.0:5.2f}"] * len(positions)
        else:
            if (np.max(bfactors) >= 100) or (np.min(bfactors) <= -10):
                raise ValueError("bfactors must be in (-10, 100)")

            bfactors = [f"{b:5.2f}" for b in bfactors]

        atomIndex = 1
        posIndex = 0
        if modelIndex is not None:
            print("MODEL     %4d" % modelIndex, file=self._file)
        for chainIndex, chain in enumerate(topology.chains):
            if not chain.chain_id:
                chainName = self._chain_names[chainIndex % len(self._chain_names)]
            else:
                chainName = chain.chain_id[0:1]
            residues = list(chain.residues)
            for resIndex, res in enumerate(residues):
                if len(res.name) > 3:
                    resName = res.name[:3]
                else:
                    resName = res.name
                for atom in res.atoms:
                    if (
                        len(atom.name) < 4
                        and atom.name[:1].isalpha()
                        and (atom.element is None or len(atom.element.symbol) < 2)
                    ):
                        atomName = " " + atom.name
                    elif len(atom.name) > 4:
                        atomName = atom.name[:4]
                    else:
                        atomName = atom.name
                    coords = positions[posIndex]
                    if atom.element is not None:
                        symbol = atom.element.symbol
                    else:
                        symbol = " "
                    if atom.serial is not None and len(topology._chains) < 2:
                        # We can't do this for more than 1 chain
                        # to prevent issue 1611
                        atomSerial = atom.serial
                    else:
                        atomSerial = atomIndex
                    if atom.formal_charge:
                        # Charge string in PDB should have charge first, followed by the sign.
                        charge_string = f"{abs(atom.formal_charge)}{'-' if atom.formal_charge < 0 else '+'}"
                    else:
                        charge_string = "  "
                    line = (
                        "ATOM  %5d %-4s %3s %1s%4d    %s%s%s  1.00 %5s      %-4s%2s%2s"
                        % (  # Right-justify atom symbol
                            atomSerial % 100000,
                            atomName,
                            resName,
                            chainName,
                            (res.resSeq) % 10000,
                            _format_83(coords[0]),
                            _format_83(coords[1]),
                            _format_83(coords[2]),
                            bfactors[posIndex],
                            atom.segment_id[:4],
                            symbol[-2:],
                            charge_string,
                        )
                    )
                    assert len(line) == 80, f"Fixed width overflow detected, {len(line)}"
                    print(line, file=self._file)
                    posIndex += 1
                    atomIndex += 1
                if resIndex == len(residues) - 1 and ter:
                    print(
                        "TER   %5d      %3s %s%4d"
                        % ((atomSerial + 1) % 100000, resName, chainName, res.resSeq % 10000),
                        file=self._file,
                    )
                    atomIndex += 1

        if modelIndex is not None:
            print("ENDMDL", file=self._file)

    def _write_header(self, unitcell_lengths, unitcell_angles, write_metadata=True):
        """Write out the header for a PDB file.

        Parameters
        ----------
        unitcell_lengths : {tuple, None}
            The lengths of the three unitcell vectors, ``a``, ``b``, ``c``
        unitcell_angles : {tuple, None}
            The angles between the three unitcell vectors, ``alpha``,
            ``beta``, ``gamma``
        """
        if not self._mode == "w":
            raise ValueError("file not opened for writing")

        if unitcell_lengths is None and unitcell_angles is None:
            return
        if unitcell_lengths is not None and unitcell_angles is not None:
            if not len(unitcell_lengths) == 3:
                raise ValueError("unitcell_lengths must be length 3")
            if not len(unitcell_angles) == 3:
                raise ValueError("unitcell_angles must be length 3")
        else:
            raise ValueError(
                "either unitcell_lengths and unitcell_anglesshould both be spefied, or neither",
            )

        box = list(unitcell_lengths) + list(unitcell_angles)
        assert len(box) == 6

        if write_metadata:
            print(
                f"REMARK   1 CREATED WITH MDTraj {mdtraj.__version__}, {str(date.today())}",
                file=self._file,
            )
        print(
            "CRYST1{:9.3f}{:9.3f}{:9.3f}{:7.2f}{:7.2f}{:7.2f} P 1           1 ".format(*tuple(box)),
            file=self._file,
        )

    _standardResidues = [
        "ALA",
        "ASN",
        "CYS",
        "GLU",
        "HIS",
        "LEU",
        "MET",
        "PRO",
        "THR",
        "TYR",
        "ARG",
        "ASP",
        "GLN",
        "GLY",
        "ILE",
        "LYS",
        "PHE",
        "SER",
        "TRP",
        "VAL",
        "A",
        "G",
        "C",
        "U",
        "I",
        "DA",
        "DG",
        "DC",
        "DT",
        "DI",
        "HOH",
    ]

    def _write_footer(self):
        if not self._mode == "w":
            raise ValueError("file not opened for writing")

        # Identify bonds that should be listed as CONECT records.

        conectBonds = []
        if self._last_topology is not None:
<<<<<<< HEAD
            for bond in self._last_topology.bonds:
                atom1, atom2 = bond[0], bond[1]
                # Add bond repeats for hetatom bonds when bond order > 1
                if atom1.residue.name not in standardResidues or atom2.residue.name not in standardResidues:
                    if self.bond_orders and bond.order is not None:
                        for bo in range(bond.order):
                            conectBonds.append((atom1, atom2))
                    else:
                        conectBonds.append((atom1, atom2))
                elif atom1.name == 'SG' and atom2.name == 'SG' and atom1.residue.name == 'CYS' and atom2.residue.name == 'CYS':
=======
            for atom1, atom2 in self._last_topology.bonds:
                if (
                    atom1.residue.name not in self._standardResidues
                    or atom2.residue.name not in self._standardResidues
                ):
                    conectBonds.append((atom1, atom2))
                elif (
                    atom1.name == "SG"
                    and atom2.name == "SG"
                    and atom1.residue.name == "CYS"
                    and atom2.residue.name == "CYS"
                ):
>>>>>>> 573a85c2
                    conectBonds.append((atom1, atom2))
        if len(conectBonds) > 0:
            # Work out the index used in the PDB file for each atom.

            # Regular case
            atomIndex = {}
            nextAtomIndex = 0
            prevChain = None
            for chain in self._last_topology.chains:
                for atom in chain.atoms:
                    if atom.residue.chain != prevChain and self.ter:
                        # We have a TER line, so adding an extra number to the AtomIndex
                        nextAtomIndex += 1
                        prevChain = atom.residue.chain
                    atomIndex[atom] = nextAtomIndex
                    nextAtomIndex += 1

            # Record which other atoms each atom is bonded to.

            atomBonds = {}
            for atom1, atom2 in conectBonds:
                index1 = atomIndex[atom1]
                index2 = atomIndex[atom2]
                if index1 not in atomBonds:
                    atomBonds[index1] = []
                if index2 not in atomBonds:
                    atomBonds[index2] = []
                atomBonds[index1].append(index2)
                atomBonds[index2].append(index1)

            # Write the CONECT records.

            for index1 in sorted(atomBonds):
                bonded = atomBonds[index1]
                while len(bonded) > 4:
                    print(
                        "CONECT%5d%5d%5d%5d" % (index1, bonded[0], bonded[1], bonded[2]),
                        file=self._file,
                    )
                    del bonded[:4]
                line = "CONECT%5d" % index1
                for index2 in bonded:
                    line = "%s%5d" % (line, index2)
                print(line, file=self._file)
        print("END", file=self._file)
        self._footer_written = True

    @classmethod
    def set_chain_names(cls, values):
        """Set the cycle of chain names used when writing PDB files

        When writing PDB files, PDBTrajectoryFile translates each chain's
        index into a name -- the name is what's written in the file. By
        default, chains are named with the letters A-Z.

        Parameters
        ----------
        values : list
            A list of chacters (strings of length 1) that the PDB writer will
            cycle through to choose chain names.
        """
        for item in values:
            if not isinstance(item, str) and len(item) == 1:
                raise TypeError("Names must be a single character string")
        cls._chain_names = values

    @property
    def positions(self):
        """The cartesian coordinates of all of the atoms in each frame. Available when a file is opened in mode='r'"""
        return self._positions

    @property
    def topology(self):
        """The topology from this PDB file. Available when a file is opened in mode='r'"""
        return self._topology

    @property
    def unitcell_lengths(self):
        "The unitcell lengths (3-tuple) in this PDB file. May be None"
        return self._unitcell_lengths

    @property
    def unitcell_angles(self):
        "The unitcell angles (3-tuple) in this PDB file. May be None"
        return self._unitcell_angles

    @property
    def closed(self):
        "Whether the file is closed"
        return not self._open

    def close(self):
        "Close the PDB file"
        if self._mode == "w" and not self._footer_written:
            self._write_footer()
        if self._open:
            self._file.close()
        self._open = False

    def _read_models(self):
        if not self._mode == "r":
            raise ValueError("file not opened for reading")

        pdb = PdbStructure(self._file, load_all_models=True)

        # load all of the positions (from every model)
        _positions = []
        for model in pdb.iter_models(use_all_models=True):
            coords = []
            for chain in model.iter_chains():
                for residue in chain.iter_residues():
                    for atom in residue.atoms:
                        coords.append(atom.get_position())
            _positions.append(coords)

        if not all(len(f) == len(_positions[0]) for f in _positions):
            raise ValueError(
                "PDB Error: All MODELs must contain the same number of ATOMs",
            )

        self._positions = np.array(_positions)

        ## The atom positions read from the PDB file
        self._unitcell_lengths = pdb.get_unit_cell_lengths()
        self._unitcell_angles = pdb.get_unit_cell_angles()

        # Load the topology if None is given
        if self._topology is None:
            self._topology = Topology()

            atomByNumber = {}
            for chain in pdb.iter_chains():
                c = self._topology.add_chain(chain.chain_id)
                for residue in chain.iter_residues():
                    resName = residue.get_name()
                    if resName in PDBTrajectoryFile._residueNameReplacements and self._standard_names:
                        resName = PDBTrajectoryFile._residueNameReplacements[resName]
                    r = self._topology.add_residue(
                        resName,
                        c,
                        residue.number,
                        residue.segment_id,
                    )
                    if resName in PDBTrajectoryFile._atomNameReplacements and self._standard_names:
                        atomReplacements = PDBTrajectoryFile._atomNameReplacements[resName]
                    else:
                        atomReplacements = {}
                    for atom in residue.atoms:
                        atomName = atom.get_name()
                        if atomName in atomReplacements:
                            atomName = atomReplacements[atomName]
                        atomName = atomName.strip()
                        element = atom.element
                        if element is None:
                            element = PDBTrajectoryFile._guess_element(
                                atomName,
                                residue.name,
                                len(residue),
                            )

                        newAtom = self._topology.add_atom(
                            atomName,
                            element,
                            r,
                            serial=atom.serial_number,
                            formal_charge=atom.formal_charge,
                        )
                        atomByNumber[atom.serial_number] = newAtom

            self._topology.create_standard_bonds()
            self._topology.create_disulfide_bonds(self.positions[0])

            # Add bonds based on CONECT records.
            connectBonds = []
            for connect in pdb.models[-1].connects:
                i = connect[0]
                for j in connect[1:]:
                    if i in atomByNumber and j in atomByNumber:
                        connectBonds.append((atomByNumber[i], atomByNumber[j]))
            if len(connectBonds) > 0:
                # Only add bonds that don't already exist.
<<<<<<< HEAD
                existingBonds = set(self._topology.bonds)
                nonStdBonds = set()
=======
                existingBonds = {(bond.atom1, bond.atom2) for bond in self._topology.bonds}
>>>>>>> 573a85c2
                for bond in connectBonds:
                    if (bond[1], bond[0]) not in existingBonds:
                        if bond not in existingBonds:
                            self._topology.add_bond(bond[0], bond[1])
                            existingBonds.add(bond)
                            if bond not in nonStdBonds:
                                nonStdBonds.add(bond)
                        else:
                            # Increase bond order of nonstandard bonds (i.e. between hetatoms)
                            # if bond repeats in CONECT record.
                            if bond in nonStdBonds:
                                try:
                                    bid = self._topology._bonds.index(Bond(bond[0], bond[1]))
                                except ValueError:
                                    bid = self._topology._bonds.index(Bond(bond[0], bond[1], order=2))
                                order = self._topology._bonds[bid].order 
                                if order == 3:
                                    raise ValueError("CONECT records give bond order greater than 3")
                                else:
                                    if order is None:
                                        order = 1
                                    order += 1
                                    self._topology._bonds[bid].order = order

    @staticmethod
    def _loadNameReplacementTables():
        """Load the list of atom and residue name replacements."""
        if len(PDBTrajectoryFile._residueNameReplacements) == 0:
            tree = etree.parse(
                os.path.join(os.path.dirname(__file__), "data", "pdbNames.xml"),
            )
            allResidues = {}
            proteinResidues = {}
            nucleicAcidResidues = {}
            for residue in tree.getroot().findall("Residue"):
                name = residue.attrib["name"]
                if name == "All":
                    PDBTrajectoryFile._parseResidueAtoms(residue, allResidues)
                elif name == "Protein":
                    PDBTrajectoryFile._parseResidueAtoms(residue, proteinResidues)
                elif name == "Nucleic":
                    PDBTrajectoryFile._parseResidueAtoms(residue, nucleicAcidResidues)
            for atom in allResidues:
                proteinResidues[atom] = allResidues[atom]
                nucleicAcidResidues[atom] = allResidues[atom]
            for residue in tree.getroot().findall("Residue"):
                name = residue.attrib["name"]
                for id in residue.attrib:
                    if id == "name" or id.startswith("alt"):
                        PDBTrajectoryFile._residueNameReplacements[residue.attrib[id]] = name
                if "type" not in residue.attrib:
                    atoms = copy(allResidues)
                elif residue.attrib["type"] == "Protein":
                    atoms = copy(proteinResidues)
                elif residue.attrib["type"] == "Nucleic":
                    atoms = copy(nucleicAcidResidues)
                else:
                    atoms = copy(allResidues)
                PDBTrajectoryFile._parseResidueAtoms(residue, atoms)
                PDBTrajectoryFile._atomNameReplacements[name] = atoms

    @staticmethod
    def _guess_element(atom_name, residue_name, residue_length):
        "Try to guess the element name"

        upper = atom_name.upper()
        if upper.startswith("CL"):
            element = elem.chlorine
        elif upper.startswith("NA"):
            element = elem.sodium
        elif upper.startswith("MG"):
            element = elem.magnesium
        elif upper.startswith("BE"):
            element = elem.beryllium
        elif upper.startswith("LI"):
            element = elem.lithium
        elif upper.startswith("K"):
            element = elem.potassium
        elif upper.startswith("ZN"):
            element = elem.zinc
        elif residue_length == 1 and upper.startswith("CA"):
            element = elem.calcium

        # TJL has edited this. There are a few issues here. First,
        # parsing for the element is non-trivial, so I do my best
        # below. Second, there is additional parsing code in
        # pdbstructure.py, and I am unsure why it doesn't get used
        # here...
        elif residue_length > 1 and upper.startswith("CE"):
            element = elem.carbon  # (probably) not Celenium...
        elif residue_length > 1 and upper.startswith("CD"):
            element = elem.carbon  # (probably) not Cadmium...
        elif residue_name in ["TRP", "ARG", "GLN", "HIS"] and upper.startswith("NE"):
            element = elem.nitrogen  # (probably) not Neon...
        elif residue_name in ["ASN"] and upper.startswith("ND"):
            element = elem.nitrogen  # (probably) not ND...
        elif residue_name == "CYS" and upper.startswith("SG"):
            element = elem.sulfur  # (probably) not SG...
        else:
            try:
                element = elem.get_by_symbol(atom_name[0])
            except KeyError:
                try:
                    symbol = atom_name[0:2].strip().rstrip("AB0123456789").lstrip("0123456789")
                    element = elem.get_by_symbol(symbol)
                except KeyError:
                    element = None

        return element

    @staticmethod
    def _parseResidueAtoms(residue, map):
        for atom in residue.findall("Atom"):
            name = atom.attrib["name"]
            for id in atom.attrib:
                map[atom.attrib[id]] = name

    def __del__(self):
        self.close()

    def __enter__(self):
        return self

    def __exit__(self, *exc_info):
        self.close()

    def __len__(self):
        "Number of frames in the file"
        if str(self._mode) != "r":
            raise NotImplementedError('len() only available in mode="r" currently')
        if not self._open:
            raise ValueError("I/O operation on closed file")
        return len(self._positions)


def _format_83(f):
    """Format a single float into a string of width 8, with ideally 3 decimal
    places of precision. If the number is a little too large, we can
    gracefully degrade the precision by lopping off some of the decimal
    places. If it's much too large, we throw a ValueError"""
    if -999.999 < f < 9999.999:
        return "%8.3f" % f
    if -9999999 < f < 99999999:
        return ("%8.3f" % f)[:8]
    raise ValueError(
        'coordinate "%s" could not be represnted in a width-8 field' % f,
    )<|MERGE_RESOLUTION|>--- conflicted
+++ resolved
@@ -54,19 +54,11 @@
 from urllib.request import urlopen
 
 import numpy as np
-<<<<<<< HEAD
-import xml.etree.ElementTree as etree
-from copy import copy, deepcopy
-from mdtraj.formats.pdb.pdbstructure import PdbStructure
-from mdtraj.core.topology import Topology, Bond
-from mdtraj.utils import ilen, cast_indices, in_units_of, open_maybe_zipped
-=======
 
 import mdtraj
 from mdtraj.core import element as elem
-from mdtraj.core.topology import Topology
+from mdtraj.core.topology import Topology, Bond
 from mdtraj.formats.pdb.pdbstructure import PdbStructure
->>>>>>> 573a85c2
 from mdtraj.formats.registry import FormatRegistry
 from mdtraj.utils import cast_indices, ilen, in_units_of, open_maybe_zipped
 
@@ -306,10 +298,6 @@
 
         self._open = True
 
-<<<<<<< HEAD
-    def write(self, positions, topology, modelIndex=None, unitcell_lengths=None,
-              unitcell_angles=None, bfactors=None, bond_orders=False):
-=======
     def write(
         self,
         positions,
@@ -318,9 +306,10 @@
         unitcell_lengths=None,
         unitcell_angles=None,
         bfactors=None,
+        bond_orders=False,
         ter=True,
     ):
->>>>>>> 573a85c2
+
         """Write a PDB file to disk
 
         Parameters
@@ -339,14 +328,11 @@
         bfactors : array_like, default=None, shape=(n_atoms,)
             Save bfactors with pdb file. Should contain a single number for
             each atom in the topology
-<<<<<<< HEAD
         bond_orders : bool, default=False
             Specify bond orders by writing repeated bonds in CONECT records
-=======
         ter : bool, default=True
             Include TER lines in pdb to indicate end of a chain of residues. This is useful
             if you need to keep atom numbers consistent.
->>>>>>> 573a85c2
         """
         if not self._mode == "w":
             raise ValueError("file not opened for writing")
@@ -361,17 +347,15 @@
         if np.any(np.isinf(positions)):
             raise ValueError("Particle position is infinite")
 
-<<<<<<< HEAD
-        self._last_topology = topology  # Hack to save the topology of the last frame written, allows us to output CONECT entries in write_footer()
+        # Saving this for whether to duplicate CONECT to represent higher bond orders
         self.bond_orders = bond_orders
-=======
+
         # Saving this for writing footer
         self.ter = ter
 
         # Hack to save the topology of the last frame written, allows us to
         # output CONECT entries in write_footer()
         self._last_topology = topology
->>>>>>> 573a85c2
 
         if bfactors is None:
             bfactors = [f"{0.0:5.2f}"] * len(positions)
@@ -536,31 +520,23 @@
 
         conectBonds = []
         if self._last_topology is not None:
-<<<<<<< HEAD
-            for bond in self._last_topology.bonds:
-                atom1, atom2 = bond[0], bond[1]
-                # Add bond repeats for hetatom bonds when bond order > 1
-                if atom1.residue.name not in standardResidues or atom2.residue.name not in standardResidues:
-                    if self.bond_orders and bond.order is not None:
-                        for bo in range(bond.order):
-                            conectBonds.append((atom1, atom2))
-                    else:
-                        conectBonds.append((atom1, atom2))
-                elif atom1.name == 'SG' and atom2.name == 'SG' and atom1.residue.name == 'CYS' and atom2.residue.name == 'CYS':
-=======
             for atom1, atom2 in self._last_topology.bonds:
                 if (
                     atom1.residue.name not in self._standardResidues
                     or atom2.residue.name not in self._standardResidues
                 ):
-                    conectBonds.append((atom1, atom2))
+                    if self.bond_orders and bond.order is not None:
+                        # Add bond repeats for hetatom bonds when bond order > 1
+                        for bo in range(bond.order):
+                            conectBonds.append((atom1, atom2))
+                        else:
+                            conectBonds.append((atom1, atom2))
                 elif (
                     atom1.name == "SG"
                     and atom2.name == "SG"
                     and atom1.residue.name == "CYS"
                     and atom2.residue.name == "CYS"
                 ):
->>>>>>> 573a85c2
                     conectBonds.append((atom1, atom2))
         if len(conectBonds) > 0:
             # Work out the index used in the PDB file for each atom.
@@ -742,12 +718,9 @@
                         connectBonds.append((atomByNumber[i], atomByNumber[j]))
             if len(connectBonds) > 0:
                 # Only add bonds that don't already exist.
-<<<<<<< HEAD
-                existingBonds = set(self._topology.bonds)
+                existingBonds = {(bond.atom1, bond.atom2) for bond in self._topology.bonds}
                 nonStdBonds = set()
-=======
-                existingBonds = {(bond.atom1, bond.atom2) for bond in self._topology.bonds}
->>>>>>> 573a85c2
+
                 for bond in connectBonds:
                     if (bond[1], bond[0]) not in existingBonds:
                         if bond not in existingBonds:
