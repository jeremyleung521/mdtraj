--- conflicted
+++ resolved
@@ -1735,13 +1735,9 @@
         filename : str
             filesystem path in which to save the trajectory
         """
-<<<<<<< HEAD
-        compatibility.save_legacy_hdf(self, filename)
-=======
         with LH5TrajectoryFile(filename, 'w', force_overwrite=True) as f:
             f.write(coordinates=self.xyz)
             f.topology = self.topology
->>>>>>> 9323d82f
 
     def center_coordinates(self, mass_weighted=False):
         """Center each trajectory frame at the origin (0,0,0).
