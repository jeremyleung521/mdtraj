# Copyright 2013 mdtraj developers
#
# This file is part of mdtraj
#
# mdtraj is free software: you can redistribute it and/or modify it under the
# terms of the GNU General Public License as published by the Free Software
# Foundation, either version 3 of the License, or (at your option) any later
# version.
#
# mdtraj is distributed in the hope that it will be useful, but WITHOUT ANY
# WARRANTY; without even the implied warranty of MERCHANTABILITY or FITNESS FOR
# A PARTICULAR PURPOSE. See the GNU General Public License for more details.
#
# You should have received a copy of the GNU General Public License along with
# mdtraj. If not, see http://www.gnu.org/licenses/.

##############################################################################
# Imports
##############################################################################

import cython
cimport cython
import os
import numpy as np
cimport numpy as np
np.import_array()
from mdtraj.utils.arrays import ensure_type
from libc.stdlib cimport malloc, free
from dcdlib cimport molfile_timestep_t, dcdhandle
from dcdlib cimport open_dcd_read, close_file_read, read_next_timestep
from dcdlib cimport open_dcd_write, close_file_write, write_timestep


##############################################################################
# Globals
##############################################################################


# codes that indicate status on return from library
cdef int _DCD_SUCCESS    = 0   # No problems
cdef int _DCD_EOF    = -1   # No problems


cdef ERROR_MESSAGES = {
    -1: 'Normal EOF',
    -2: 'DCD file does not exist',
    -3: 'Open of DCD file failed',
    -4: 'Read call on DCD file failed',
    -5: 'Premature EOF found in DCD file',
    -6: 'Format of DCD file is wrong',
    -7: 'Output file already exists',
    -8: 'Malloc failed',
    -9: 'Write call on DCD file failed',
}

##############################################################################
# Classes
##############################################################################


cdef class DCDTrajectoryFile:
    """Interface for reading and writing to a CHARMM/NAMD DCD file.
    This is a file-like object, that both reading or writing depending
    on the `mode` flag. It implements the context manager protocol,
    so you can also use it with the python 'with' statement.

    The conventional units in the DCD file are angstroms and degrees. The format
    supports saving coordinates and unit cell parameters (lengths and angles)

    Parameters
    ----------
    filename : string
        Path to the file to open
    mode : {'r', 'w'}
        Mode in which to open the file. 'r' is for reading, and 'w' is for writing.
    force_overwrite : bool
        In mode='w', how do you want to behave if a file by the name of `filename`
        already exists? if `force_overwrite=True`, it will be overwritten.

    Examples
    --------
    >>> # read a single frame, and then read the remaining frames
    >>> f = DCDTrajectoryFile('mytrajectory.dcd', 'r')
    >>> f.read(n_frames=1)  # read a single frame from the file
    >>> xyzf.read()            # read all of the remaining frames
    >>> f.close()

    >>> # read all of the data with automatic closing of the file
    >>> with DCDTrajectoryFile('mytrajectory.dcd') as f:
    >>>    xyz, cell_lengths, cell_angles = f.read()

    >>> # write some xyz coordinates to a new file
    >>> with DCDTrajectoryFile('mytrajectory2.dcd. 'w') as f:
    >>>     f.write(np.random.randn(10,3,3))

    >>> # write frames one at a time
    >>> with DCDTrajectoryFile('mytrajectory2.dcd. 'w') as f:
    >>>     n_frames, n_atoms = 5, 10
    >>>     for i in range(n_frames):
    >>>         f.write(np.random.randn(n_atoms, 3))
    """

    # n_atoms and n_frames hold the number of atoms and the number of frames
    # in the file, as read off the header of the DCD file during read mode
    cdef int frame_counter, n_atoms, n_frames
    cdef dcdhandle* fh
    cdef char* mode
    cdef char* filename
    cdef int is_open, _needs_write_initialization
    cdef molfile_timestep_t* timestep
    cdef readonly char* distance_unit

    def __cinit__(self, char* filename, char* mode=b'r', force_overwrite=True):
<<<<<<< HEAD
=======
        """Open a DCD Trajectory File

        Parameters
        ----------
        filename : string
            Path to the file to open
        mode : {'r', 'w'}
            Mode in which to open the file. 'r' is for reading, and 'w' is for writing.
        force_overwrite : bool
            In mode='w', how do you want to behave if a file by the name of `filename`
            already exists? if `force_overwrite=True`, it will be overwritten.
        """
>>>>>>> 4ed15438
        self.distance_unit = 'angstroms'
        self.is_open = False

        if mode == b'r':
            self.fh = open_dcd_read(filename, "dcd", &self.n_atoms, &self.n_frames)
            assert self.n_atoms > 0, 'DCD Corruption: n_atoms was not positive'
            assert self.n_frames >= 0, 'DCD corruption: n_frames < 0'
            # we're at the beginning of the file now
            self.frame_counter = 0
            self.is_open = True
            if self.fh is NULL:
                raise IOError('There was an error opening the file: %s' % filename)
        elif mode == b'w':
            self.filename = filename
            self._needs_write_initialization = 1
            if not force_overwrite and os.path.exists(filename):
                raise IOError('"%s" already exists' % filename)
        else:
            raise ValueError("most must be one of ['r', 'w']")

        # alloc the molfile_timestep, which is the struct that the library is
        # going to deposit its data into each timestep
        self.timestep = <molfile_timestep_t*> malloc(sizeof(molfile_timestep_t))
        if self.timestep is NULL:
            raise MemoryError('There was an error allocating memory')

        self.mode = mode

    def __dealloc__(self):
        # free whatever we malloced
        free(self.timestep)
        self.close()

    def _initialize_write(self, int n_atoms):
        """We don't actually want to open the dcd file during write mode
        until we know how many atoms the user wants to save. so this
        is delayed until the first call to write()
        """
        assert not self.is_open and self._needs_write_initialization

        self.n_atoms = n_atoms
        self.fh = open_dcd_write(self.filename, "dcd", self.n_atoms)
        if self.fh is NULL:
            raise IOError('There was an error opening the file: %s' % self.filename)
        self.is_open = True

        self._needs_write_initialization = False

    def close(self):
        "Close the DCD file handle"
        if self.is_open and self.fh is not NULL:
            if self.mode == b'r':
                close_file_read(self.fh)
            else:
                close_file_write(self.fh)
            self.is_open = False

        self._needs_write_initialization = False

    def __enter__(self):
        "Support the context manager protocol"
        return self

    def __exit__(self, *exc_info):
        "Support the context manager protocol"
        self.close()


    def read(self, n_frames=None, int stride=1, atom_indices=None):
        """Read the data from a DCD file

        Parameters
        ----------
        n_frames : int, optional
            If positive, then read only the next `n_frames` frames. Otherwise read all
            of the frames in the file.
        stride : np.ndarray, optional
            Read only every stride-th frame.
        atom_indices : array_like, optional
            If not none, then read only a subset of the atoms coordinates from the
            file. This may be slightly slower than the standard read because it required
            an extra copy, but will save memory.

        Returns
        -------
        xyz : np.ndarray, shape=(n_frames, n_atoms, 3), dtype=float32
            The xyz coordinates of each atom in each frame. By convention, the
            coordinates in the dcd file are stored in units of angstroms.
        cell_lengths : np.ndarray, shape=(n_frames, 3), dtype=float32
            The length of the box in each frame. `cell_lengths[i,0]` is the length
            of the A axis (in frame i), and `cell_lengths[i,1]` and
            `cell_lengths[i,2]` are the B and C axis respectively. By convention,
            the cell lengths in the dcd file are stored in units of angstroms.
        cell_angles : np.ndarray, shape=(n_frames, 3), dtype=float32
            Organized analogously to cell_lengths. Gives the alpha, beta and
            gamma angles respectively in entries `cell_angles[i,0]`,
            `cell_angles[i,1]`, `cell_angles[i,2]`. By convention, the cell
            angles in the dcd file are stored in units of degrees.
        """
        if self.mode != b'r':
            raise ValueError('read() is only available when the file is opened in mode="r"')
        if not self.is_open:
            raise IOError("file is not open")

        cdef int _n_frames, n_atoms_to_read
        if n_frames is None:
            # if the user specifies n_frames=None, they want to read to the
            # end of the file
            _n_frames = self.n_frames - self.frame_counter
        else:
            _n_frames = int(n_frames)

        if atom_indices is None:
            n_atoms_to_read = self.n_atoms
        elif isinstance(atom_indices, slice):
            n_atoms_to_read = len(np.arange(self.n_atoms)[atom_indices])
        else:
            if min(atom_indices) < 0:
                raise ValueError('atom_indices should be zero indexed. you gave an index less than zerp')
            if max(atom_indices) >= self.n_atoms:
                raise ValueError('atom indices should be zero indexed. you gave an index bigger than the number of atoms')
            n_atoms_to_read = len(atom_indices)


        # malloc space to put the data that we're going to read off the disk
        cdef np.ndarray[dtype=np.float32_t, ndim=3] xyz = np.zeros((_n_frames, n_atoms_to_read, 3), dtype=np.float32)
        cdef np.ndarray[dtype=np.float32_t, ndim=2] cell_lengths = np.zeros((_n_frames, 3), dtype=np.float32)
        cdef np.ndarray[dtype=np.float32_t, ndim=2] cell_angles = np.zeros((_n_frames, 3), dtype=np.float32)

        # only used if atom_indices is given
        cdef np.ndarray[dtype=np.float32_t, ndim=2] framebuffer = np.zeros((self.n_atoms, 3), dtype=np.float32)

        cdef int i, j
        cdef int status = _DCD_SUCCESS

        for i in range(_n_frames):
            if atom_indices is None:
                self.timestep.coords = &xyz[i,0,0]
                status = read_next_timestep(self.fh, self.n_atoms, self.timestep)
            else:
                self.timestep.coords = &framebuffer[0,0]
                status = read_next_timestep(self.fh, self.n_atoms, self.timestep)
                xyz[i, :, :] = framebuffer[atom_indices, :]

            self.frame_counter += 1
            cell_lengths[i, 0] = self.timestep.A
            cell_lengths[i, 1] = self.timestep.B
            cell_lengths[i, 2] = self.timestep.C
            cell_angles[i, 0] = self.timestep.alpha
            cell_angles[i, 1] = self.timestep.beta
            cell_angles[i, 2] = self.timestep.gamma

            if status != _DCD_SUCCESS:
                # if the frame was not successfully read, then we're done
                break

            for j in range(stride - 1):
                status = read_next_timestep(self.fh, self.n_atoms, NULL)

        if status == _DCD_SUCCESS:
            # if we're done either because of we read all of the n_frames
            # requested succcessfully, return
            return xyz, cell_lengths, cell_angles

        if status == _DCD_EOF:
            # if we're doing because we reached a normal EOF (perhaps the)
            # user asked to read more frames than were in the file, we need
            # to truncate the return arrays -- we don't want to return them
            # a big stack of zeros.
            xyz = xyz[0:i]
            cell_lengths = cell_lengths[0:i]
            cell_angles = cell_angles[0:i]

        return xyz, cell_lengths, cell_angles

        # If we got some other status, thats a "real" error.
        raise IOError("Error: %s", ERROR_MESSAGES(status))


    def write(self, xyz, cell_lengths=None, cell_angles=None):
        """Write one or more frames of data to the DCD file

        Parameters
        ----------
        xyz : np.ndarray, shape=(n_frames, n_atoms, 3)
            The cartesian coordinates of the atoms to write. By convention, the
            lengths should be in units of angstroms.
        cell_lengths : np.ndarray, shape=(n_frames, 3), dtype=float32, optional
            The length of the periodic box in each frame, in each direction,
            `a`, `b`, `c`. By convention the lengths should be in units
            of angstroms.
        cell_angles : np.ndarray, shape=(n_frames, 3), dtype=float32, optional
            Organized analogously to cell_lengths. Gives the alpha, beta and
            gamma angles respectively. By convention, the angles should be
            in units of degrees.
        """
        if self.mode != b'w':
            raise ValueError('write() is only available when the file is opened in mode="w"')
        if not self._needs_write_initialization and not self.is_open:
            raise IOError("file is not open")

        # do typechecking, and then dispatch to the c level function
        xyz = ensure_type(xyz, dtype=np.float32, ndim=3, name='xyz', can_be_none=False,
                          add_newaxis_on_deficient_ndim=True)
        n_frames = len(xyz)

        cell_lengths = ensure_type(cell_lengths, dtype=np.float32, ndim=2, name='cell_lengths',
                                   can_be_none=True, shape=(n_frames, 3), add_newaxis_on_deficient_ndim=True,
                                   warn_on_cast=False)
        if cell_lengths is None:
            cell_lengths = np.ones((n_frames, 3), dtype=np.float32)

        cell_angles = ensure_type(cell_angles, dtype=np.float32, ndim=2, name='cell_angles',
                                  can_be_none=True, shape=(n_frames, 3), add_newaxis_on_deficient_ndim=True,
                                  warn_on_cast=False)
        if cell_angles is None:
            cell_angles = 90.0 * np.ones((n_frames, 3), dtype=np.float32)


        if self._needs_write_initialization:
            self._initialize_write(xyz.shape[1])
        else:
            if not self.n_atoms == xyz.shape[1]:
                raise ValueError('Number of atoms doesnt match')

        self._write(xyz, cell_lengths, cell_angles)


    cdef _write(self, np.ndarray[np.float32_t, ndim=3, mode="c"] xyz,
                np.ndarray[np.float32_t, ndim=2, mode="c"] cell_lengths,
                np.ndarray[np.float32_t, ndim=2, mode="c"] cell_angles):
        if self.mode != b'w':
            raise ValueError('_write() is only available when the file is opened in mode="w"')


        cdef int i, status
        cdef int n_frames = len(xyz)

        for i in range(n_frames):
            self.timestep.coords = &xyz[i, 0, 0]
            self.timestep.A = cell_lengths[i, 0]
            self.timestep.B = cell_lengths[i, 1]
            self.timestep.C = cell_lengths[i, 2]
            self.timestep.alpha = cell_angles[i, 0]
            self.timestep.beta  = cell_angles[i, 1]
            self.timestep.gamma = cell_angles[i, 2]

            status = write_timestep(self.fh, self.timestep)

            if status != _DCD_SUCCESS:
                raise IOError("DCD Error: %s" % ERROR_MESSAGES(status))<|MERGE_RESOLUTION|>--- conflicted
+++ resolved
@@ -111,8 +111,6 @@
     cdef readonly char* distance_unit
 
     def __cinit__(self, char* filename, char* mode=b'r', force_overwrite=True):
-<<<<<<< HEAD
-=======
         """Open a DCD Trajectory File
 
         Parameters
@@ -125,7 +123,6 @@
             In mode='w', how do you want to behave if a file by the name of `filename`
             already exists? if `force_overwrite=True`, it will be overwritten.
         """
->>>>>>> 4ed15438
         self.distance_unit = 'angstroms'
         self.is_open = False
 
